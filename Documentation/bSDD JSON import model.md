# buildingSMART Data Dictionary model

`data dictionary` - centralized repository of information about data such as meaning, relationships to other data, origin usage and format.<sup>1<sup>3.9</sup></sup>. The bSDD is a service to facilitate distribution of such dictionaries.

The content in bSDD is structured in `Domains` published by owner organizations. Each `Domain` consists of `Classifications` and `Properties`, which could be related with each other or with other `Domains`. 

> `Domain` - area of activity covering a science, a technique, a material, etc. A domain can be associated with a group to which the property applies. <sup>1<sup>3.11</sup></sup>
> 
> `Class` - description of a set of objects that share the same characteristics.<sup>1<sup>3.7</sup></sup> 
>
>  `Property` - inherent or acquired feature of an item. Example: `Thermal efficiency`, `heat flow`, (...) `colour`. <sup>1<sup>3.17</sup></sup>

If we use IFC as an example, IFC 4.3 is the `Domain`, "IfcWall" is a `Class` and "AcousticRating" is a `Property`. A `Class` can have zero or more `Properties`. 

The diagram below shows the simplified data model behind the bSDD:

<!-- <img src="https://github.com/buildingSMART/bSDD/blob/master/Documentation/graphics/bSDD%20database%20diagram.png" alt="bSDD entity diagram"/> -->
<img src="https://github.com/buildingSMART/bSDD/blob/master/Documentation/graphics/bSDD_data_model.png" alt="bSDD entity diagram" style="width: 550px"/>

Here is an example demonstrating usage of the above concepts:

<img src="https://github.com/buildingSMART/bSDD/blob/master/Documentation/graphics/bSDD_data_example.png" alt="bSDD entity diagram" style="width: 800px"/>

We also have a demonstration domain: ["Fruit and vegetables"](https://search.bsdd.buildingsmart.org/uri/bs-agri/fruitvegs/1.0.0).

# JSON import

You can deliver data for the buildingSMART Data Dictionary in the JSON file following our standard, which we explain in this document. You can also find the JSON and Excel templates in [/Model/Import Model](/Model/Import%20Model).

Click on the link to get the list of allowed codes for [countries](https://api.bsdd.buildingsmart.org/api/Country/v1), [languages](https://api.bsdd.buildingsmart.org/api/Language/v1), [units](https://api.bsdd.buildingsmart.org/api/Unit/v1), [reference documents](https://api.bsdd.buildingsmart.org/api/ReferenceDocument/v1) and [ifc classification](https://api.bsdd.buildingsmart.org/api/Domain/v2/Classifications?namespaceUri=https%3A%2F%2Fidentifier.buildingsmart.org%2Furi%2Fbuildingsmart%2Fifc%2F4.3).
If you think there are reference documents missing, please let us know.

If you are not familiar with JSON, reading [Introduction to JSON](https://javaee.github.io/tutorial/jsonp001.html) is a good idea. And please note that JSON is a format meant for computer systems to exchange data. If you have your domain data in a computer system, then it's best to let the system create the JSON for you.

## General notes

* Default values will only be applied if a field is not specified. If you specify a field value of "null", the default will not be applied. Note that "null" is not allowed for all fields.

## Domain

Contains general information about the `Domain` and the delivered data.

| Field            | DataType               | Requ- ired? | Trans- latable? | Description                                                                                                                                                                  |
|------------------|------------------------|-----------|---------------|------------------------------------------------------------------------------------------------------------------------------------------------------------------------------|
| Classifications  | List of Classification | ✅       |               | List of objects of type `Classification`. See section [Classification](#classification)  |
| DomainCode       | Text                   | ✅       |             | Code of the domain, preferably short, E.g. "ifc". See section [Code format](#code-format) |
| DomainName       | Text                   | ✅\* |   | Name of the domain. \*If the domain exists supplying this name is not necessary. |
| DomainNamespaceUri      | Text                   |         |       | Required if UseOwnUri = true. Supply the globally unique namespace that's the first part of all Classifications and Properties namespaces, e.g. "urn:mycompany:mydomain" |
| DomainVersion    | Text                   | ✅       |             | Version of the domain data. Allowed format: up to three dot-separated numbers, e.g.: 1.0.1. Allowed: "12", "10.1", "1.2.3". Not allowed: "1.2.3.4", "Beta", "2x3". We recommend following [Semantic Versioning](https://semver.org/) approach.   |
| LanguageIsoCode  | Text                   | ✅       |             | ISO language code: indicates the language of the data. If you want to deliver data in multiple language use a json file per language. See reference list [languages](https://api.bsdd.buildingsmart.org/api/Language/v1). \* E.g. "de-DE" |
| LanguageOnly     | Boolean                | ✅       |             | true if json contains only language specific information, no otherwise \*  |
| License          | Text                   |         |             | Name of the license to the content. We suggest choosing from [Creative Commons](https://creativecommons.org/choose/) or [OSI Approved Licenses](https://opensource.org/licenses/). E.g. "MIT" or "CC BY 4.0". Also helpful resource is [ChooseALicense.com](https://choosealicense.com/).  |
| LicenseUrl      | Text                   |         |             | Url to a web page with the full license text   |
| Materials      | List of Material                   |         |             | List of objects of type `Material`. See section [Material](#material)   |
| MoreInfoUrl      | Text                   |         |             | Url to web page with more info about the domain |
| OrganizationCode | Text                   | ✅       |             | Code of the Organization, preferably short, as it will appear in all the URI links. Only alphabetical characters and numbers are allowed. Can't start with a digit. E.g. "ifc". If you do not have a code for your organization yet, request one at [bSDD User Helpdesk](https://bsi-technicalservices.atlassian.net/servicedesk/customer/portal/3/group/4/create/25)                                                                                         |
| Properties       | List of Property       | ✅       |               | List of objects of type `Property`. See section [Property](#property) |
| QualityAssuranceProcedure          | Text                   |         |             | Name or short description of the quality assurance procedure used for the domain, e.g. "ETIM international", "AFNOR NF XP P07-150 (PPBIM)", "bSI process", "UN GHS 2015", "UN CPC 1.1", "Private", "Unknown" |
| QualityAssuranceProcedureUrl      | Text                   |         |             | Url to a web page with more detailed info on the quality assurance procedure, e.g. "https://www.buildingsmart.org/about/bsi-process"  |
| ReleaseDate                   | DateTime        |             | | Date of release of the version, See [Date Time format](#datetime-format).  |
| Status      | Text                   |         |             | Possible version statuses: `Preview`, `Active`, `Inactive`. When uploading a new version, it should always be in `Preview`. You can then activate or deactivate content via [the API](https://app.swaggerhub.com/apis/buildingSMART/Dictionaries/v1) or [Management Portal](https://manage.bsdd.buildingsmart.org/). Read more: [the lifecycle of the bSDD content](https://github.com/buildingSMART/bSDD/blob/master/Documentation/bSDD%20import%20tutorial.md#the-lifecycle-of-the-bsdd-dictionary-version)  |
| UseOwnUri      | Boolean                   | ✅        |             | Use your own namespace uri for global unique identification of Classifications and Properties. If you don't use your own namespace URI a namespace URI starting with "https://identifier.buildingsmart.org" will be assigned to each `Classification` and `Property` |

\* For delivering data in additional languages it is sufficient to fill the `Domain` type fields, all `Code` fields and the fields marked with `Translatable?` = "Yes" of the other types. Make sure that the `OrganizationCode`, `DomainCode` and `DomainVersion` are exactly the same and if the data is for adding a language to an existing `Domain`, set field `LanguageOnly` to true.

## Classification

A `Classification` can be any (abstract) object (e.g. "IfcWall"), abstract concept
(e.g. "Costing") or process (e.g. "Installation"). 

| Field                     | DataType                       | Requ- ired? | Trans- latable? | Description                                                                                                        |
|---------------------------|--------------------------------|-----------|---------------|--------------------------------------------------------------------------------------------------------------------|
| ActivationDateUtc         | DateTime                           |         |             | See [Date Time format](#datetime-format). |
| ClassificationProperties  | List of ClassificationProperty |         |             | See section [ClassificationProperty](#classificationproperty) |
| ClassificationRelations   | List of ClassificationRelation |         |             | See section [ClassificationRelation](#classificationrelation) |
<<<<<<< HEAD
| ClassificationType        | Text                           | ✅*        |             | Must be one of: `Class` `GroupOfProperties` `AlternativeUse`. Read more about [classification types](#classification-types). If not specified, the `Class` type will be used by default. We've deprecated types `ReferenceDocument`, `ComposedProperty` and `Domain`, cannot use these anymore for upload but may be present in API results. |
| Code                      | Text                           | ✅       |             | Unique identification within the domain of the classification E.g. "ifc-00123-01"                                  |
=======
| ClassificationType        | Text                           | ✅*        |             | Must be one of: `Class` `ComposedProperty` `Domain` `GroupOfProperties` `ReferenceDocument` `AlternativeUse`. Read more about [classification types](#classification-types). If not specified, the `Class` type will be used by default.  |
| Code                      | Text                           | ✅       |             | Unique identification within the domain of the classification E.g. "ifc-00123-01". See section [Code format](#code-format)                                |
>>>>>>> b7272056
| ReferenceCode             | Text                           |         |             | Reference code, can have domain specific usage. If null, then the value of `Code` is used to fill the field. To make `ReferenceCode` empty use empty string "".  |
| CountriesOfUse            | List of text                   |         |             | List of country ISO codes this `Classification` is being used. See reference list [countries](https://api.bsdd.buildingsmart.org//api/Country/v1).                                    |
| CountryOfOrigin           | Text                           |         |             | ISO Country Code of the country of origin of this `Classification`. See reference list [countries](https://api.bsdd.buildingsmart.org//api/Country/v1).                                         |
| CreatorLanguageIsoCode    | Text                           |         |             | Language ISO code of the creator. See reference list [languages](https://api.bsdd.buildingsmart.org/api/Language/v1). |
| DeActivationDateUtc       | DateTime                           |         |             | See [Date Time format](#datetime-format). |
| Definition                | Text                           |         | ✅           | Definition of the `Classification`|
| DeprecationExplanation    | Text                           |         | ✅           |  |
| DocumentReference         | Text                           |         |             | Reference to document with full or official definition of the `Classification`. See reference list [reference documents](https://api.bsdd.buildingsmart.org/api/ReferenceDocument/v1). |
| Name                      | Text                           | ✅       | ✅           | Name of the `Classification` E.g. "IfcCurtainWall"                                                                   |
| OwnedUri                | Text                           |         |            | If you specified `UseOwnUri = true` at domain level you must supply the namepsace URI that globally uniquely identifies the `Classifciation`  |
| ParentClassificationCode  | Text                           |         |             | Reference to the parent `Classification`. The ID in this field MUST exist in the data delivered. E.g. "ifc-00123-00". See section [How to define relations?](#how-to-define-relations) |
| RelatedIfcEntityNamesList | List of text                   |         |             | References to the IFC equivalent of this `Classification`. See bSDD API [ifc classifications](https://api.bsdd.buildingsmart.org/api/Domain/v3/Classifications?namespaceUri=https%3A%2F%2Fidentifier.buildingsmart.org%2Furi%2Fbuildingsmart%2Fifc%2F4.3%2F). See section [How to define relations?](#how-to-define-relations)                                      |
| ReplacedObjectCodes       | List of text                   |         |             | List of Classification Codes this Classification replaces                                                          |
| ReplacingObjectCodes      | List of text                   |         |             | List of Classification Codes this classification is replaced by                                                    |
| RevisionDateUtc           | DateTime                           |         |             | See [Date Time format](#datetime-format). |
| RevisionNumber            | Integer                        |         |             |  |
| Status                    | Text                           |         |             | Status of the `Classification`: `Active` (default) or `Inactive` |
| SubdivisionsOfUse         | List of text                   |         | ✅           | List of geographical regions of use E.g. "US-MT"  |
| Synonyms                  | List of text                   |         | ✅           | List of alternative names of this classification for easier finding.|
| Uid                  | Text                   |         |            | Unique identification (ID), in case the URI is not enough. |
| VersionDateUtc            | DateTime                           |         |             | By default takes the date of import. See [Date Time format](#datetime-format). |
| VersionNumber             | Integer                        |         |             |  |
| VisualRepresentationUri   | Text                           |         | ✅           |  |


## Material

A `Material` is similar to a `Classification`.
Differences in model are:
- no `ClassificationType` and `RelatedIfcEntityNamesList` fields
- `ParentMaterialCode` instead of `ParentClassificationCode`
- `MaterialProperties` instead of `ClassificationProperties`

A `Domain` can have both `Material`(s) and `Classification`(s). Please note that the "code" of both `Material`(s) and `Classification`(s) must be unique within the domain. You can't have a `Domain` with `Material` with code "abcd" and a `Classification` with the same code "abcd".

## Property

A `Classification` can have multiple properties and a `Property` can be part of many
classifications

| Field                         | DataType     | Requ- ired? | Trans- latable? | Description                                                                                                                                          |
|-------------------------------|--------------|-----------|---------------|------------------------------------------------------------------------------------------------------------------------------------------------------|
| ActivationDateUtc             | DateTime         |         |             | See [Date Time format](#datetime-format). |
| AllowedValues              | List of AllowedValue  |   | ✅           | List of allowed values for the property. Note: do not use this one for properties of type boolean. See section [AllowedValue](#allowedvalue). |
| Code                          | Text         | ✅       |             | Unique identification within the domain of the property E.g. "ifc-99088-01". See section [Code format](#code-format)                                                                          |
| ConnectedPropertyCodes        | List of text |         |             | List of codes of connected properties                                                                                                                |
| CountriesOfUse                | List of text         |         |             |  List of country ISO codes this `Property` is being used. See reference list [countries](https://api.bsdd.buildingsmart.org/api/Country/v1).                                                      |
| CountryOfOrigin               | Text         |         |             | ISO Country Code of the country of origin of this classification. See reference list.                                                                           |
| CreatorLanguageIsoCode        | Text         |         |             | Language ISO code of the creator. See reference list (json)[languages](https://api.bsdd.buildingsmart.org/api/Language/v1)  |
| DataType                      | Text         |         |             | The datatype the property is expressed in. Must be one of:  `Boolean`,  `Character`,  `Integer`,  `Real`,  `String`,  `Time`                       |
| DeActivationDateUtc           | DateTime         |         |             | See [Date Time format](#datetime-format). |
| Definition                    | Text         |         | ✅           | Definition of the `Property` |
| DeprecationExplanation        | Text         |         | ✅           |  |
| Description                   | Text         | ✅       | ✅           | |
| Dimension                     | Text         |         |             | In case of a physical quantity, specify dimension according to [International_System_of_Quantities](https://en.wikipedia.org/wiki/International_System_of_Quantities), as defined in ISO 80000-1. The order is: `length`, `mass`, `time`, `electric current`, `thermodynamic temperature`, `amount of substance`, and `luminous intensity`. For example speed (m/s) would be denoted as "1 0 -1 0 0 0 0". More examples in [IDS docs](https://github.com/buildingSMART/IDS/blob/master/Documentation/units.md) |
| DimensionLength               | Integer      |         |             | The Length dimension; either use the field `Dimension` to specifiy all parts, or specify all parts separately|
| DimensionMass               | Integer      |         |             | The Mass dimension; either use the field `Dimension` to specifiy all parts, or specify all parts separately|
| DimensionTime               | Integer      |         |             | The Time dimension; either use the field `Dimension` to specifiy all parts, or specify all parts separately|
| DimensionElectricCurrent               | Integer      |         |             | The ElectricCurrent dimension; either use the field `Dimension` to specifiy all parts, or specify all parts separately|
| DimensionThermodynamicTemperature               | Integer      |         |             | The ThermodynamicTemperature dimension; either use the field `Dimension` to specifiy all parts, or specify all parts separately|
| DimensionAmountOfSubstance               | Integer      |         |             | The AmountOfSubstance dimension; either use the field `Dimension` to specifiy all parts, or specify all parts separately|
| DimensionLuminousIntensity               | Integer      |         |             | The LuminousIntensity dimension; either use the field `Dimension` to specifiy all parts, or specify all parts separately|
| DocumentReference             | Text         |         |             | Reference to document with full or official definition of the `Property`. See reference list (json) [reference documents](https://api.bsdd.buildingsmart.org/api/ReferenceDocument/v1).                                                                               |
| DynamicParameterPropertyCodes | List of text |         |             | List of codes of properties which are parameters of the function for a dynamic property                                                              |
| Example                       | Text         |         | ✅           | Example of the `Property` |
| IsDynamic                     | Boolean      |         |             | Default: false If this is a dynamic property, the value is dependent on the parameters provided in field DynamicParameterProperties                  |
| MaxExclusive            | Real     |         |             | Maximum allowed value, exclusive - do not fill both 'inclusive' and 'exclusive' values |
| MaxInclusive            | Real     |         |             | Maximum allowed value, inclusive - do not fill both 'inclusive' and 'exclusive' values |
| MinExclusive            | Real     |         |             | Minimum allowed value, exclusive |
| MinInclusive            | Real     |         |             | Minimum allowed value, inclusive |
| MethodOfMeasurement           | Text         |         | ✅           | E.g. "Thermal transmittance according to ISO 10077-1"                                                                                                |
| Name                          | Text         | ✅       | ✅           | Name of the Property E.g. "IsExternal"                                                                                                               |
| OwnedUri                | Text                           |         |            | If you specified `UseOwnUri = true` at domain level you must supply the namepsace URI that globally uniquely identifies the Property  |
| Pattern            | Text     |         |             | An [XML Schema regular expression](https://www.regular-expressions.info/xml.html) to limit allowed values |
| PhysicalQuantity              | Text         |         | ✅           | Name of the physical quantity of the property E.g. "without" or "mass"                                                                               |
| PropertyValueKind             | Text         |         |             | Must be one of:  `Single` (one value, is default),  `Range` (two values),  `List` (multiple values), `Complex` (consists of multiple properties, use ConnectedProperties), `ComplexList` (list of complex values)                       |
| ReplacedObjectCodes           | List of text |         |             | List of Property Codes this `Property` replaces                                                                                            |
| ReplacingObjectCodes          | List of text |         |             | List of Property Codes this `Property` is replaced by                                                                                      |
| RevisionDateUtc               | DateTime         |         |             | See [Date Time format](#datetime-format). |
| RevisionNumber                | Integer      |         |      |  |
| Status                        | Text         |         |             | Status of the Property: `Active` (default) or `Inactive`    |
| SubdivisionsOfUse             | List of text         |         | ✅           | List of geographical regions of use E.g. "US-MT"                                                                                 |
| TextFormat                    | Text         |         |             | Pair for text type (encoding, number of characters) The encoding is set according to "Name of encoding standard" of IANA, RFC 2978 E.g. "(UTF-8,32)" |
| Uid                  | Text                   |         |            | Unique identification (ID), in case the URI is not enough. |
| Units                         | List of text |         |             | The units to represent a scale that enables a value to be measured (ISO 80000 or ISO 4217 or ISO 8601). List of values. See reference list (json) [units](https://api.bsdd.buildingsmart.org/api/Unit/v1).  We are working on supporting the [QUDT](http://www.qudt.org/) vocabulary. If you would like to import using QUDT units or want to have the QUDT units in the API output pls let us know. |
| VersionDateUtc                | DateTime         |         |             | By default takes the date of import. See [Date Time format](#datetime-format). |
| VersionNumber                 | Integer      |         |             |  |
| VisualRepresentationUri       | Text         |         | ✅           |  |
| PropertyRelations              | List of PropertyRelation  |   | ✅           | List of related properties. See section [PropertyRelation](#propertyrelation) |

## ClassificationProperty

| Field               | DataType | Requ- ired? | Trans- latable? | Description                                                                                                            |
|---------------------|----------|-----------|---------------|------------------------------------------------------------------------------------------------------------------------|
| AllowedValues              | List of AllowedValue  |   | ✅           | List of allowed values for the `ClassificationProperty`. Overrides the values defined for the `Property`. Do not use this one for properties of type boolean. See section [AllowedValue](#allowedvalue)  |
| Code                | Text     | ✅        |             | Unique identification within the domain of this `ClassificationProperty`. See section [Code format](#code-format).                                                |
| Description         | Text     |         | ✅           | You can supply the property description specific for the classification. If left out, the 'common' description of the property will be shown where applicable |
| ~~ExternalPropertyUri~~ | ~~Text~~     |       |             | DEPRECATED - Use `PropertyNamespaceUri` instead                |
| IsRequired              | Boolean  |   |            | Indicates if this is a required `Property` of the `Classification` |
| IsWritable              | Boolean  |   |            | Indicates if the value of this `Property` of the `Classification` can be changed |
| MaxExclusive            | Real     |         |             | Maximum allowed value, exclusive. Overrides the value defined for the `Property`. Do not fill both 'inclusive' and 'exclusive' values |
| MaxInclusive            | Real     |         |             | Maximum allowed value, inclusive. Overrides the value defined for the `Property`. Do not fill both 'inclusive' and 'exclusive' values. |
| MinExclusive            | Real     |         |             | Minimum allowed value, exclusive. Overrides the value defined for the `Property` |
| MinInclusive            | Real     |         |             | Minimum allowed value, inclusive. Overrides the value defined for the `Property` |
| Pattern            | Text     |         |             | An [XML Schema regular expression](https://www.regular-expressions.info/xml.html) to limit allowed values. Overrides the pattern defined for the Property |
| PredefinedValue     | Text     |         |             | Predefined value for this `Property`. E.g. value for property "IsLoadBearing" can be "true" for classification "IfcWall" |
| PropertyCode        | Text     |  ✅\*     |             | Reference to the `Property` if it is in the same `Domain`. Not required if you fill the PropertyNamespaceUri  |
| PropertyNamespaceUri        | Text     |  ✅\*     |             | Reference to the `Property` if it is in a different `Domain`, e.g. [https://identifier.buildingsmart.org/uri/buildingsmart/ifc/4.3/prop/ClearWidth](https://identifier.buildingsmart.org/uri/buildingsmart/ifc/4.3/prop/ClearWidth) Not required if you fill the PropertyCode       |
| PropertySet         | Text     |         |             | Code validation will be applied.<br/> Name of the "property set" in which the property should be placed during IFC export. When the property should be placed in an IFC entity you should use that. For example, when a property is a material, you should use the value IfcMaterial". |
| PropertyType        | Text     |         |             | Type of the `Property` for the `Classification`: `Property` (default) or `Dependency`                                      |
| SortNumber          | Integer  |         |             | Sort number of this `Property` within the `Classification`                                                                 |
| Symbol              | Text     |         |             |                                                                                                                        |
| Unit                | Text     |         |             | See reference list (json) [units](https://api.bsdd.buildingsmart.org/api/Unit/v1).                                                                                                                       |


\* One of those is required.

## ClassificationRelation

`Classification`s and `Material`s can be linked by relations. See section [How to define relations?](#how-to-define-relations)

| Field                    | DataType | Requ- ired? | Trans- latable? | Description                                                                 |
|--------------------------|----------|-----------|---------------|-----------------------------------------------------------------------------|
| RelatedClassificationUri | Text     | ✅       |             | Full namespace URI of the related `Classification`. Can be to same or different `Domain`. Example: https://identifier.buildingsmart.org/uri/etim/etim/8.0/class/EC002987|
| RelatedClassificationName | Text     |        |             |  |
| RelationType             | Text     | ✅       |             | One of:  `HasMaterial`, `HasReference`,  `IsEqualTo`,  `IsSynonymOf`,  `IsParentOf`,  `IsChildOf`, `HasPart`. R    |
| Fraction       | Real     |        |             | Only applicable to `HasMaterial`. Optional provision of a fraction of the total amount (e.g. volume or weight) that applies to the Classification owning the relations. The sum of Fractions per classification/relationtype must be 1. Similar to Fraction in [IfcMaterialConstituent](http://ifc43-docs.standards.buildingsmart.org/IFC/RELEASE/IFC4x3/HTML/lexical/IfcMaterialConstituent.htm)|


## AllowedValue

Note: adding translations of the `AllowedValue` is not supported yet

| Field                    | DataType | Requ- ired? | Trans- latable? | Description                                                                 |
|--------------------------|----------|-----------|---------------|-----------------------------------------------------------------------------|
| Code             | Text     | ✅       |             | Code is unique identification of the value (max 20 characters). If you want to add translations of Values or their Descriptions, you must supply a Code for each Value. See section [Code format](#code-format) |
| Description | Text     |        | ✅       | A description of the value|
| NamespaceUri| Text |  |  | You can provide your own Namespace Uri (must be globally unique).|
| SortNumber | Integer     |        |             | SortNumber of the Value in the list of Values of the `Property` it belongs to|
| Value | Text     | ✅       | ✅       | One of the Values the property can have, e.g. "Green" in case the Property is something like "Color"|


## PropertyRelation

| Field                    | DataType | Required? | Translatable? | Description                                                                 |
|--------------------------|----------|-----------|---------------|-----------------------------------------------------------------------------|
| RelatedPropertyName | Text     |        |             | Name of the related `Property`.|
| RelatedPropertyUri | Text     | ✅       |             | Full namespace URI of the related `Property`. Can be to same or different `Domain`.|
| RelationType             | Text     | ✅       |             | One of:  `HasReference`,  `IsEqualTo`,  `IsSynonymOf`,  `IsParentOf`,  `IsChildOf`, `HasPart`    |

---

# Additional explanations

### Code format

For codes, only characters, numbers, underscore, dot, and dash are allowed (a-z, A-Z, 0-9, "_", ".", "-"). Codes are not case-sensitive.
Some examples of valid codes are:
  - bs-agri
  - apple
  - one.X

Some examples of invalid codes are:
  - ДДb    (only characters a-z and A-Z allowed)
  - ab$    ($ not allowed)
  - test-% (% not allowed) 

### Classification types

Each classification must have a specific type. Below is the explanation of what each type means, according to the ISO 12006-3<sup>1</sup>:
* `class` - description of a set of objects that share the same characteristics <sup>1<sup>3.7</sup></sup>. This is the most common type in bSDD.
* `group of properties` - collection enabling the properties to be prearranged or organized.<sup>1<sup>3.14</sup></sup>
  * A Property Set as defined in ISO 16739-1 is a group of properties, but a group of properties is not necessarily a Property Set.
  * There are five categories of possible groups of properties: class, domain, reference document, composed property, alternative use.
  * A property can be member of several groups of properties. A property cannot be member of several Property Sets as defined in ISO 16739-1.
* [DEPRECATED] `reference document` - publication that is consulted to find specific information, particularly in a technical or scientific domain.<sup>1<sup>3.18</sup></sup>
  * A reference document can be associated with any data present in a data dictionary.
  * In bSDD we also have a [reference documents](https://api.bsdd.buildingsmart.org/api/ReferenceDocument/v1) list with most common standards that can be used as reference. 
* [DEPRECATED] `composed property` - category of group of properties corresponding to a feature needing multiple properties to be defined.<sup>1<sup>3.8</sup></sup>
  * Using this category of group of properties requires to fill all the properties part of the composed property. There is no value attached to the group of properties. 
  * Example: To describe the characteristic "concrete facing quality" it is mandatory to describe 3 properties: concrete planarity, concrete hue, concrete texture.	
* `alternative use` - type to be used if no other type fits the needs.<sup>1<sup>3.1</sup></sup>


### How to define relations?

`ParentClassificationCode` - `Classification`s and `Material`s within the same domain can be organized in a tree like hierarchy structure. For example: “IfcCurtainWall” is a more
specific classification of “IfcWall”. In bSDD terminology, we say that “IfcWall” is a **parent of** “IfcCurtainWall”. To define such specialization relation, use the `ParentClassificationCode` attribute on the child object.

`ClassificationRelation` and `PropertyRelation`- use those to link your concepts with each other. Relations allow to define parent-child links also with other domains. Apart from specialization, you can also define other types of relations, such as decomposition (`HasPart` type, see the list of possible types: [Relation types](#relation-types)).

`RelatedIfcEntityNamesList` - IFC is a top-level schema (foundation classes) used for exchanging information between software. Because of that, the bSDD provides a special way to relate your classification to IFC. Use `RelatedIfcEntityNamesList` to show which entities from IFC you are refering to or extending. For example, “Signaling LED diode” relates to “IfcLamp” from IFC. `RelatedIfcEntityNamesList` can be used by bSDD-related tools to filter the list of possible classifications to a particular IFC category.

### Relation types

`Properties` and `Classifications` must have a specific type. Below is the explanation of what each type means:
* `IsEqualTo` - if two concepts are unequivocal and have the same name
* `IsSynonymOf` - if two concepts are unequivocal but have a different name
* `IsChildOf` - equivalent of "subtype" relationship from ISO 12006<sup>1<sup>F.3.1</sup></sup>. For example: "Electrical motor" and a "Combustion motor" are children (subtypes) of a generic concept "Motor". 
* `IsParentOf` - the opposite relation to `IsChildOf`.
* `HasPart` - for example, an electric motor can be composed of elements such as stators, rotors, etc.<sup>1<sup>F.3.2</sup></sup>.
* `HasMaterial` - a class can be associated with particular material. For example: "Steel Beam" could be related to material "Steel". This type is only available for `Classes`, not `Properties`.
* `HasReference` - if there is another type of relation between concepts, for example "wall light" (or "sconce") is referencing a wall, even though those are different concepts and there is no hierarchy between them. 

### DateTime format

The date-time format according to the ISO 8601 series should be used: `YYYY-MM-DDThh:mm:ssTZD`. Import allows both: `2023-05-10`, `2023-05-10T15:10:12Z` and `2023-05-10T15:10:12+02:00`.

### Property inheritance

* Parent `Class` → child `Class`  
The child `Class` does not inherit properties from the parent `Class`. If authors want child classes to also have properties of parent classes, they should specify them intentionally in import files.  
For example, the [IfcWall](https://search.bsdd.buildingsmart.org/uri/buildingsmart/ifc/4.3/class/IfcWall) is a parent class of [IfcWallStandardCase](https://search.bsdd.buildingsmart.org/uri/buildingsmart/ifc/4.3/class/IfcWallStandardCase). While [IfcWall](https://search.bsdd.buildingsmart.org/uri/buildingsmart/ifc/4.3/class/IfcWall) has the property [AcousticRating](https://search.bsdd.buildingsmart.org/uri/buildingsmart/ifc/4.3/class/IfcWall/prop/Pset_WallCommon/AcousticRating), the [IfcWallStandardCase](https://search.bsdd.buildingsmart.org/uri/buildingsmart/ifc/4.3/class/IfcWallStandardCase) doesn't.

* `Property` → `ClassificationProperty`  
`ClassificationProperty` is an instantiation of general `Property` for a particular `Class`. The attributes of a property, such as `AllowedValue` and min/max restrictions,  are by default passed to `ClassificationProperty`. The values of the `ClassificationProperty` can be modified without influencing the origin `Property`.  
For example, the [Height](https://search.bsdd.buildingsmart.org/uri/bs-agri/fruitvegs/1.0.0/prop/height) has an upper limit of 100 cm. When applied to the "Apple" class, the [Apple-Height](https://search.bsdd.buildingsmart.org/uri/bs-agri/fruitvegs/1.0.0/class/apple/prop/SizeSet/height) has a lower limit - 25cm. 

### 🚧 How to group properties?

`GroupOfProperties`...

`PropertySet`...

`ConnectedPropertyCodes`...


### 🚧 How to restrict property values?
`AllowedValues`...

`Min/MaxInc/Exclusive`...

`Pattern`...

### 🚧 How are bSDD resources identified?  
`URI`...

`UID`(GUID)...

### 🚧 How to specify units?
`Unit(s)`...

`Dimension`...

`PhysicalQuantity`...

### 🚧 DynamicProperty
`DynamicProperty`...

--- 
<sup>[1] ISO 12006-3:2022 "Building construction — Organization of information about construction works — Part 3: Framework for object-oriented information"</sup>

# Notifications


**2023-07 - Important notification:**

> As we're continuously improving bSDD we've updated all identifiers: the dash between domain code and domain version has been replaced by a dash, e.g.:
>  https://identifier.buildingsmart.org/uri/bs-agri/fruitvegs-1.0.0/class/apple will now be https://identifier.buildingsmart.org/uri/bs-agri/fruitvegs/1.0.0/class/apple
> 
> We will support supplying and retrieving data using the dash between domain code and version for (at least) 4 months. But please do note that only identifiers in the new format are returned by the bSDD API's.


**2022-08 - Important notification:**

> The bSDD is in the process of moving from identifiers (aka "namespace URI") starting with "http://identifier.buildingsmart.org" to "https://identifier.buildingsmart.org" ("http" to "https"). This is to ease the use of these identifiers as hyperlinks as well.
> 
> Support for using the old "http" identifiers will be deprecated soon!<|MERGE_RESOLUTION|>--- conflicted
+++ resolved
@@ -73,13 +73,8 @@
 | ActivationDateUtc         | DateTime                           |         |             | See [Date Time format](#datetime-format). |
 | ClassificationProperties  | List of ClassificationProperty |         |             | See section [ClassificationProperty](#classificationproperty) |
 | ClassificationRelations   | List of ClassificationRelation |         |             | See section [ClassificationRelation](#classificationrelation) |
-<<<<<<< HEAD
 | ClassificationType        | Text                           | ✅*        |             | Must be one of: `Class` `GroupOfProperties` `AlternativeUse`. Read more about [classification types](#classification-types). If not specified, the `Class` type will be used by default. We've deprecated types `ReferenceDocument`, `ComposedProperty` and `Domain`, cannot use these anymore for upload but may be present in API results. |
-| Code                      | Text                           | ✅       |             | Unique identification within the domain of the classification E.g. "ifc-00123-01"                                  |
-=======
-| ClassificationType        | Text                           | ✅*        |             | Must be one of: `Class` `ComposedProperty` `Domain` `GroupOfProperties` `ReferenceDocument` `AlternativeUse`. Read more about [classification types](#classification-types). If not specified, the `Class` type will be used by default.  |
 | Code                      | Text                           | ✅       |             | Unique identification within the domain of the classification E.g. "ifc-00123-01". See section [Code format](#code-format)                                |
->>>>>>> b7272056
 | ReferenceCode             | Text                           |         |             | Reference code, can have domain specific usage. If null, then the value of `Code` is used to fill the field. To make `ReferenceCode` empty use empty string "".  |
 | CountriesOfUse            | List of text                   |         |             | List of country ISO codes this `Classification` is being used. See reference list [countries](https://api.bsdd.buildingsmart.org//api/Country/v1).                                    |
 | CountryOfOrigin           | Text                           |         |             | ISO Country Code of the country of origin of this `Classification`. See reference list [countries](https://api.bsdd.buildingsmart.org//api/Country/v1).                                         |
